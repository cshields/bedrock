import jingo
import jinja2
<<<<<<< HEAD
from dotlang import translate
=======

def init_context_trans(ctx, locale, files=None):
    # If we have a translation object, we can load translations and
    # use them. This "box" is set with a context processor (see
    # /apps/mozorg/context_processors.py).
    trans = ctx.get('__trans')

    if trans and not trans.loaded:
        files = ['main']
        if ctx.get('langfile'):
            files.append(ctx.get('langfile'))
        trans.add(files, locale)        
    return trans
    

@jingo.register.function
@jinja2.contextfunction
def _(ctx, text):
    """Translate a string, loading the translations for the locale if
    necessary."""

    locale = ctx['request'].locale
    trans = init_context_trans(ctx, locale)

    if trans:
        return jinja2.Markup(trans.get(text,text))
    else:
        return jinja2.Markup(text)
>>>>>>> e3c369bb


@jingo.register.function
@jinja2.contextfunction
def lang_files(ctx, *files):
    """Add more lang files to the translation object"""

    locale = ctx['request'].locale
    trans = init_context_trans(ctx, locale)
    if trans:
        trans.add(files, locale)

    <|MERGE_RESOLUTION|>--- conflicted
+++ resolved
@@ -1,8 +1,5 @@
 import jingo
 import jinja2
-<<<<<<< HEAD
-from dotlang import translate
-=======
 
 def init_context_trans(ctx, locale, files=None):
     # If we have a translation object, we can load translations and
@@ -31,7 +28,6 @@
         return jinja2.Markup(trans.get(text,text))
     else:
         return jinja2.Markup(text)
->>>>>>> e3c369bb
 
 
 @jingo.register.function
@@ -42,6 +38,4 @@
     locale = ctx['request'].locale
     trans = init_context_trans(ctx, locale)
     if trans:
-        trans.add(files, locale)
-
-    +        trans.add(files, locale)