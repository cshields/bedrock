// This Source Code Form is subject to the terms of the Mozilla Public
// License, v. 2.0. If a copy of the MPL was not distributed with this
// file, You can obtain one at http://mozilla.org/MPL/2.0/.

@import '../sandstone/lib.less';

// Base template overrides

#outer-wrapper {
    .aurora-bars();
}

#wrapper {
    width: 100%;
    margin-top: -162px; // family nav
    padding-bottom: 0;
}

#masthead {
    position: absolute;
    top: 0;
    left: 50%;
    margin-left: -470px;
    z-index: 10;
    padding-left: 0;
    padding-right: 0;

    .container {
        overflow: visible;
        padding: 0;

        a:not(.dl-button):after {
            content: none;
        }
    }
}

// Common styles

.heading {
    .font-size(48px);
    text-shadow: none;
    text-align: center;
    margin-bottom: 16px;
}

.lead {
    .open-sans-light();
    .font-size(24px);
    line-height: 1.4;
    text-align: center;
}

#wrapper .container {
    .clearfix();
    position: relative;
    width: 940px;
    margin: 0 auto;

    a:not(.dl-button) {
        .trailing-arrow();
    }
}

#fxfamilynav-cta-wrapper .send-to {
    padding: 7px (@baseLine / 2);
    .font-size(@smallFontSize);
    color: #fff;
    text-align: center;
}

// Intro

#intro {
    position: relative;
    text-align: left;
    margin-top: 162px;
    overflow: hidden;

    .container {
        min-height: 484px;
    }

    .content-primary {
        display: inline-block;
        margin: 50px 0 (@baseLine * 6);
        position: relative;
        width: 540px;
    }

    .content-secondary {
        position: absolute;
        width: 970px;
        right: -560px;
        top: 50px;
    }

    .heading {
        .font-size(58px);
        color: #fff;
        text-align: left;
    }

    .lead {
        .font-size(30px);
        color: #fff;
        line-height: 1.3;
        padding: 0 @baseLine 0 0;
        text-align: left;
    }

    .dl-button-wrapper {
        width: 380px;
        margin: 32px 0;
        text-align: left;
    }

    .send-to {
        .font-size(18px);
    }
}

// Only displayed if the user is on iOS
.ios-link {
    display: none;
    max-width: 15em;
    margin: @baseLine auto;
    color: #fff;
    .font-size(@largeFontSize);

    a {
        color: #fff;
        text-decoration: underline;
    }

    & a:after {
        content: '' !important;
    }
}

.ios .ios-link {
    display: block;
}

#intro-phone-tablet {
    z-index: 1;
}

@-webkit-keyframes android-jump {
    50% {
        .transform(translate(0, 0));
    }
    55% {
        .transform(translate(0, -16px));
    }
    60% {
        .transform(translate(0, 0));
    }
    100% {
        .transform(translate(0, 0));
    }
}

@keyframes android-jump {
    50% {
        .transform(translate(0, 0));
    }
    55% {
        .transform(translate(0, -16px));
    }
    60% {
        .transform(translate(0, 0));
    }
    100% {
        .transform(translate(0, 0));
    }
}

@-webkit-keyframes android-wave {
    from {
        background-position: 0 0;
    }
    to {
        background-position: 0 -110px;
    }
}

@keyframes android-wave {
    from {
        background-position: 0 0;
    }
    to {
        background-position: 0 -110px;
    }
}

#intro-android {
    position: absolute;
    bottom: -100px;
    right: 0;
    width: 55px;
    height: 55px;
    .at2x('/media/img/firefox/android/android-sprite.png', 55px);
    -webkit-animation: android-jump 5s infinite, android-wave 5s steps(2) infinite;
            animation: android-jump 5s infinite, android-wave 5s steps(2) infinite;
}

html[dir="rtl"] {

    #intro {
        .heading,
        .lead {
            text-align: right;
            padding-right: @baseLine;
        }

        .dl-button-wrapper {
            padding-right: @baseLine;
            text-align: right;
        }
    }

    #intro-android {
        display: none;
    }
}

// Customize

#customize {
    position: relative;
    background: #fff;
    z-index: 10;

    .container {
        width: 820px;
        padding: 60px 0;
    }

    .accordion {
        [data-accordion-role="tab"] {
            .font-size(18px);
            background: #e9eef2;

            &[aria-expanded="true"] {
                font-weight: bold;
            }
        }

        [data-accordion-role="tabpanel"] {
            margin-bottom: @baseLine;
        }
    }

    .content-primary {
        float: right;
        width: 400px;
    }

    .content-secondary {
        position: relative;
        float: left;
        width: 400px;
        height: 453px;
    }
}

.customize-section a {
    font-style: italic;
}

.customize-pager {
    display: none;
}

// all customize images hidden at page load
.media-desktop,
.media-mobile {
    .hidden();
}

// display area for all* customize phone screens
#phone-wrapper {
    position: absolute;
    top: 0;
    left: 60px;
    background: url(/media/img/firefox/android/customize/bg-phone.jpg) top left no-repeat;
    width: 224px;
    height: 453px;
    z-index: 1;

    figure {
        // fallback bg for non-js users - not localized, but mostly pictures and a small user base, so...
        background: url(/media/img/l10n/en-US/firefox/android/customize/desktop-faves1.jpg) top left no-repeat;
        width: 201px;
        height: 317px;
        position: relative;
        margin: 52px 0 0 12px;
    }
}

// *display area for screencast customize images
#screencast-wrapper {
    display: none;
}

.js {
    .customize-section {
        position: relative;

        .line {
            opacity: 0;
            position: absolute;
            z-index: 3;
            width: 146px;
            left: -150px;
            top: 24px;
            background-image: url(/media/img/firefox/android/customize/sprite-lines.png);
            .transition(opacity 0.3s ease);
        }
    }

    #customize .accordion.accordion-initialized {
        [data-accordion-role="tab"] {
            background: #fff;
            padding: 16px 45px 17px 15px;

            &:hover,
            &:focus,
            &[aria-selected="true"] {
                color: #000;
            }

            // override default from mozilla-accordion.less
            &:before {
                content: none;
            }

            // move +/- sprites to right side of text
            &:after {
                float: right;
                overflow: hidden;
                margin-right: -30px;
                width: 16px;
                height: 1em;
                background-image: url(data:image/ping;base64,iVBORw0KGgoAAAANSUhEUgAAAEAAAAAQAgMAAADbiZG6AAAACVBMVEUAc6pISEj///+X8T7aAAAAA3RSTlP//wDXyg1BAAAAH0lEQVR4AWNYtTJrFRis0AJTdBIIhQIGKMAQGCCHAQBHA49nS35W6gAAAABJRU5ErkJggg==);
                background-repeat: no-repeat;
                content: '';
            }

            // re-create all effects for :after (instead of :before)
            &[aria-expanded="false"]:after {
                background-position: 0 center;
            }

            &[aria-expanded="false"]:hover:after,
            &[aria-expanded="false"][aria-selected="true"]:after {
                background-position: -32px center;
            }

            &[aria-expanded="true"]:after {
                background-position: -16px center;
            }

            &[aria-expanded="true"]:hover:after,
            &[aria-expanded="true"][aria-selected="true"]:after {
                background-position: -48px center;
            }
        }

        [data-accordion-role="tabpanel"] {
            padding: @baseLine;
            margin-bottom: 0;

            &[aria-hidden="false"] .line {
                opacity: 1;
            }
        }

        &.zebra .customize-section:nth-child(odd) {
            background: #fff;

            [data-accordion-role="tab"] {
                background: #e9eef2;
            }
        }
    }

    #broadcast .line {
        background-position: left top;
        height: 100px;
    }

    #addons .line {
        background-position: 0 -100px;
        height: 30px;
    }

    #homepanel .line {
        background-position: 0 -130px;
        height: 100px;
    }

    #search .line {
        background-position: 0 -230px;
        height: 58px;
    }

    #reading .line,
    #language .line {
        background-position: 0 -288px;
        height: 58px;
        top: -31px;
    }

    #screencast .line {
        background-position: 0 -346px;
        height: 82px;
        width: 249px;
        top: -57px;
        left: -253px;
    }

    .content-secondary {
        z-index: 2;
    }

    #phone-wrapper {
        display: none;

        figure {
            background: none;

            img {
                position: absolute;
                top: 0;
                left: 0;
            }
        }
    }

    .customize-pager {
        display: block;
        position: absolute;
        z-index: 4;
        background-image: url(/media/img/firefox/android/customize/sprite-arrows.png);
        width: 28px;
        height: 44px;
        background-color: transparent;
        border: 0;
        cursor: pointer;
        left: 50%;
        margin-left: -450px;
        top: 325px;
        opacity: 0.6;
        .transition(opacity 0.2s ease);

        &:focus {
            outline: none;
        }

        &:hover {
            opacity: 1;
        }
    }

    #customize-next {
        background-position: -28px top;
        margin-left: 440px;
    }
}

html[dir="rtl"] #phone-wrapper figure {
    margin: 52px 12px 0 0;
}

// Privacy

#privacy {
    background: #005189;
    color: #fff;

    .container {
        width: 780px;
        padding: 80px;
        text-align: center;
    }

    .heading {
        color: #fff;
    }

    .lead {
        margin-bottom: 80px;
    }

    a {
        color: #71c4ea;
    }

    li {
        display: inline-block;
        margin: 0 0 50px 0;
        padding: 0 @baseLine 0;
        width: 240px - (@baseLine * 2);
        list-style-type: none;
        vertical-align: top;

<<<<<<< HEAD
=======
        @media only screen and (max-width: @breakMobileLandscape) {
            padding: 0;
        }

>>>>>>> 90e6bfae
        &:before {
            display: block;
            // each icon in sprite is at left edge of 300px wide area
            background: url(/media/img/firefox/android/sprite-privacy.png) left top no-repeat;
            content: '';
            margin: 0 auto;
            width: 200px;
            height: 160px;
        }

        h3 {
            text-transform: uppercase;
            font-weight: normal;
            .font-size(18px);
            line-height: 1.3;
            text-shadow: none;
            color: #fff;
        }
    }

    #dnt {
        &:before {
            background-position: 119px top;
        }
    }

    #private-browsing {
        &:before {
<<<<<<< HEAD
            background-position: -261px top;
=======
            background-position: -271px top;
>>>>>>> 90e6bfae
        }
    }

    #clear-history {
        &:before {
            background-position: -570px top;
        }
    }

    #guest-browsing {
        &:before {
            background-position: -871px top;
        }
    }
}

// Sync

#sync {
    background: #fff;

    .container {
        width: 860px;
        padding: 40px 0 40px 80px;
    }

    .content-primary {
        float: left;
        width: (440px - @baseLine);
        padding-right: @baseLine;
    }

    .content-secondary {
        float: left;
        width: (410px - @baseLine);
        padding: 36px 0 0 @baseLine;
    }

    .heading {
        .font-size(40px);
        line-height: 1.2;
        text-align: left;
    }

    .lead {
        .font-size(18px);
        text-align: left;
    }

    a {
        .font-size(18px);
    }
}

.sync-anim {
    height: 190px;
    width: 390px;
    margin: 0 auto @baseLine * 2;
    background-image: url('/media/img/firefox/sync/composite.png');
    z-index: 1;
}

// for no-js, hide all send to device variants, except...
.send-to-device-variant {
    display: none;
}

// ...make sure default is visible
#send-to-device-default.send-to-device-variant {
    display: block;
}

// Send to Device Widget
.js {
    #send-to-device {
        display: none;
    }

    // make default send to device hidden until we know which variant to show
    #send-to-device-default.send-to-device-variant {
        display: none;
    }

    #send-to-device-embedded-widget #send-to-device {
        display: block;
        background: #005189;
        border-radius: 6px;
        color: #fff;
        width: auto;
        margin-right: @gridGutterWidth;

        // largely appropriated from send-to-device.less
        h2 {
            max-width: none;
            .font-size(24px);
            padding-bottom: @baseLine;
            color: #fff;
        }

        .form-container {
            width: @widthMobileLandscape - @gridGutterWidth;

            a,
            a:active,
            a:focus,
            a:hover {
                color: #fff;
                text-decoration: underline;
            }
        }

        footer {
            padding: 0 (@baseLine / 2);
            background: #005189;
            border-radius: 0 0 6px 6px;
            border-top: none;

            ul {
                li {
                    float: none;
                    width: 100%;

                    &.google-play {
                        text-align: center;
                    }

                    a {
                        display: block;
                        padding: 0 0 @baseLine;
                        line-height: 1.5;
                        color: #fff;
                        .font-size(14px);
                        text-decoration: underline;
                    }
                }
            }
        }

        .form-container {
            width: auto;
        }

        #send-to-device-form {

            .input {

                label {
                    text-align: center;
                }

                .inline-field {
                    width: auto;

                    .form-input {
                        float: none;
                        width: auto;
                    }

                    .form-submit {
                        float: none;
                        width: auto;
                    }
                }

                #id-input {
                    float: none;
                    .border-box();
                    display: block;
                    width: 100%;
                }

                button[type="submit"] {
                    display: block;
                    float: none;
                    width: 100%;
                    margin-top: @baseLine;
                }
            }

            .error-list li {
                width: auto;
            }
        }
    }
}

#modal #send-to-device {
    display: block;
}

.send-to {
    display: none;
}

// Hide play store button for locales that get the widget
.js .show-widget {
    .dl-button {
        display: none;
    }
    .send-to {
        display: block;
    }
}

// Android users should only see play store button
.js.android .show-widget {
    .download-other {
        .open-sans-light();
        .font-size(12px);
    }
    .dl-button {
        display: block;
        color: #bee1f5;
    }
    .send-to {
        display: none;
    }
}

// Newsletter / Download

#subscribe-download-wrapper {
    background: #0092db;
    color: #fff;
    padding: (@baseLine * 2) 0;

    h3 {
        .font-size(40px);
        color: #fff;
        text-shadow: none;
        margin-bottom: @baseLine;
    }

    .billboard {
        padding-top: 0;
    }
}

#subscribe-download-wrapper {
    a {
        color: #fff;
    }
}

#download-wrapper {
    float: left;
    width: 480px;
    margin-right: 80px;
    .clearfix();

    li {
        list-style-type: none;
        margin-left: 0;
    }
}

#footer-logo {
    width: 144px;
    height: 150px;
    float: left;
    margin-right: @baseLine;
}

#download-content {
    float: left;
    width: 316px;
}

#subscribe-wrapper {
    .billboard {
        background: #0092db;
        box-shadow: none;
        border-bottom: 0;
    }

    // Firefox Android users will not see the download button, so the
    // newsletter form will fall back to being full-width
    &.floating {
        float: left;
        width: 380px;

        .newsletter-form {
            h3,
            .form-contents,
            .form-submit {
                float: none;
                margin-left: 0;
                margin-right: 0;
            }

            input[type="email"] {
                // inherits 15px left/right padding
                width: 310px;
            }

            .form-submit {
                width: 340px;
                float: none;
            }

            .form-contents {
                width: 340px;
            }
        }
    }
}

.newsletter-form {
    input[type="email"] {
        border-width: 0;
        box-shadow: none;
        padding: 15px;
    }
}

#footer_email_submit {
    display: block;
    width: 100%;
    background: #0092db;
    border: 2px solid #fff;
    padding: 15px 0;
    text-transform: uppercase;
    border-radius: 3px;
    box-shadow: none;
}

#colophon {
    margin: 0;
}

// Locale-specific rules

html[lang="ja"] #privacy p {
    text-align: left;
}

/****************************************************************************/
// @High resolution images for @retina-type displays
// Desktop
@media (-webkit-min-device-pixel-ratio: 1.5),
       (                min-resolution: 1.5dppx),
       (                min-resolution: 144dpi) {

    .js {
        .customize-section .line {
            background-image: url(/media/img/firefox/android/customize/sprite-lines-high-res.png);
            .background-size(249px, 428px);
        }

        .customize-pager {
            background-image: url(/media/img/firefox/android/customize/sprite-arrows-high-res.png);
            .background-size(56px, 44px);
        }
    }

    #phone-wrapper {
        background-image: url(/media/img/firefox/android/customize/bg-phone-high-res.jpg);
        .background-size(224px, 453px);
    }

    #privacy li {
        &:before {
            background-image: url(/media/img/firefox/android/sprite-privacy-high-res.png);
            .background-size(1200px, 142px);
        }
    }
}

/****************************************************************************/
// @Tablet Layout: 760px
@media (max-width: @breakDesktop) and (min-width: (@breakTablet + 1)) {
    #masthead {
        padding: 0;
        margin-left: -360px;
    }

    #wrapper .container {
        width: 720px;
    }

    .heading {
        .font-size(40px);
    }

    .lead {
        .font-size(22px);
    }

    // Intro

    #intro {
        .container {
            min-height: 470px;
        }

        .content-primary {
            width: 450px;
        }

        .content-secondary {
            right: -680px;
        }

        .heading {
            .font-size(40px);
        }

        .lead {
            .font-size(24px);
        }
    }

    #intro-android {
        display: none;
    }

    // Customize

    #customize {
        .container {
            width: (760px - (@baseLine * 2));
            padding-right: @baseLine;
            padding-left: @baseLine;
        }

        .content-primary {
            width: 380px;
        }

        .content-secondary {
            width: 320px;
        }
    }

    .js {
        .customize-section .line {
            display: none;
        }

        .customize-pager {
            display: none;
        }
    }

    // Privacy

    #privacy {
        .container {
            width: 720px;
            padding: 60px @baseLine;
        }

        li {
            display: block;
            margin: 0 auto (@baseLine * 2) auto;
            padding-left: 0;
            padding-right: 0;
<<<<<<< HEAD
            width: 70%;
=======
            width: 50%;
>>>>>>> 90e6bfae
        }

        #dnt {
            &:before {
                background-position: 109px top;
            }
        }

        #private-browsing {
            &:before {
<<<<<<< HEAD
                background-position: -261px top;
=======
                background-position: -271px top;
>>>>>>> 90e6bfae
            }
        }

        #clear-history {
            &:before {
<<<<<<< HEAD
                background-position: -561px top;
=======
                background-position: -571px top;
>>>>>>> 90e6bfae
            }
        }

        #guest-browsing {
            &:before {
<<<<<<< HEAD
                background-position: -861px top;
=======
                background-position: -871px top;
>>>>>>> 90e6bfae
            }
        }
    }

    // Sync

    #sync {
        .container {
            width: 720px;
            padding: (@baseLine * 2) @baseLine;
        }

        .heading {
            .font-size(32px);
        }

        .lead, a {
            .font-size(@largeFontSize);
        }

        .content-primary {
            width: 310px;
        }

        .content-secondary {
            padding-left: 0;
        }
    }

    // Newsletter / Download

    #subscribe-download-wrapper {
        h3 {
            .font-size(28px);
        }
    }

    #download-wrapper {
        width: 340px;
        margin-right: @baseLine;
    }

    #footer-logo {
        display: none;
    }

    #download-content {
        float: none;
        width: 340px;
    }

    #subscribe-wrapper.floating {
        width: 340px;

        .billboard {
            width: 340px;
            padding-left: 0;
            padding-right: 0;
        }
    }
}

/****************************************************************************/
// @Wide mobile Layout: 480px
@media (max-width: @breakTablet) {
    #masthead {
        margin-left: -220px;
    }

    #wrapper .container {
        width: (480px - (@baseLine * 2));
        padding-left: @baseLine;
        padding-right: @baseLine;
    }

    .heading {
        .font-size(30px);
    }

    .lead {
        .font-size(20px);
    }

    .ios-link a:before {
        content: '\A';
        white-space: pre;
    }

    // hide intro phone, customize phone, and sync animation
    .content-secondary {
        display: none;
    }

    // Intro

    #intro {
        .container {
            min-height: 0;
            padding-top: @baseLine;
            padding-bottom: @baseLine * 2;
        }

        .heading {
            .font-size(36px);
            text-align: center;
        }

        .lead {
            .font-size(22px);
            text-align: center;
            padding: 0;
        }

        .dl-button-wrapper {
            text-align: center;
            width: auto;
        }

        .content-primary {
            width: auto;
            margin-bottom: 0;
        }

        .send-to {
            margin-left: auto;
            margin-right: auto;
        }
    }

    html[dir="rtl"] {
        #intro {
            .heading {
                text-align: center;
            }

            .lead {
                text-align: center;
            }
            .dl-button-wrapper {
                text-align: center;
            }
        }
    }

    #intro-android {
        display: none;
    }

    // Customize

    #customize {
        background: #f2f2f2;

        .container {
            width: 440px;
        }

        .lead br {
            display: none;
        }

        .content-primary {
            float: none;
            width: auto;
        }

        [data-accordion-role="tabpanel"] {
            text-align: center;
        }

        .media-mobile {
            display: block;
            margin-top: @baseLine;

            img {
                width: 200px;
                height: 200px;
                margin: 0 auto;
            }
        }

        #screencast .media-mobile img {
            width: 276px;
            height: 240px;
        }
    }

    .js {
        #send-to-device-google-play {
            text-align: center;
        }

        .customize-section .line {
            display: none;
        }

        .customize-pager {
            display: none;
        }

        #customize .accordion.accordion-initialized {
            [data-accordion-role="tab"] {
                background: transparent;
            }

            &.zebra .customize-section {
                background: #f2f2f2;

                &:nth-child(odd) {
                    background: #e9eef2;
                }
            }
        }
    }

    // Privacy

    #privacy {
        .container {
            width: 440px;
            padding: (@baseLine * 2) @baseLine;
        }

        .lead {
            margin-bottom: @baseLine * 2;
        }

        li {
            width: 70%;
        }

        #dnt {
            &:before {
                background-position: 99px top;
            }
        }

        #private-browsing {
            &:before {
                background-position: -271px top;
            }
        }

        #clear-history {
            &:before {
                background-position: -571px top;
            }
        }

        #guest-browsing {
            &:before {
                background-position: -871px top;
            }
        }
    }

    // Sync

    #sync {
        .container {
            width: @breakMobileLandscape - (@baseLine * 2);
            padding: (@baseLine * 2) @baseLine;
        }

        .heading {
            .font-size(30px);
            text-align: center;
        }

        .lead {
            .font-size(20px);
            text-align: center;
        }

        .content-primary {
            float: none;
            width: auto;
            padding-right: 0;
            text-align: center;
        }
    }

    // Newsletter / Download

    #subscribe-download-wrapper h3 {
        .font-size(30px);
    }

    #download-wrapper {
        float: none;
        width: auto;
        margin: 0 0 @baseLine 0;
    }

    #footer-logo {
        width: 100px;
        height: 103px;
    }

    #subscribe-wrapper {
        .billboard {
            padding-left: 0;
        }

        &.floating {
            float: none;
            width: auto;

            .newsletter-form {
                .form-contents {
                    width: auto;
                }

                input[type="email"] {
                    width: 400px;
                }

                .form-submit {
                    width: 440px;
                }

                #footer_email_submit {
                    width: 430px;
                }
            }
        }
    }

    .newsletter-form {
        h3, .form-contents, .form-submit {
            margin-left: 0;
        }

        input[type="email"] {
            width: 390px;
        }
    }

    // Locale-specific rules
    html[lang="ja"] [data-accordion-role="tabpanel"] p {
        text-align: left;
    }
}

/****************************************************************************/
// @Mobile Layout: 320px
@media (max-width: @breakMobileLandscape) {
    #masthead {
        margin-left: -150px;
    }

    #wrapper .container {
        width: (320px - @baseLine);
        padding-left: @baseLine / 2;
        padding-right: @baseLine / 2;
    }

    .heading {
        .font-size(26px);
    }

    .lead {
        .font-size(18px);
    }

    // Intro

    #intro {
        .container {
            padding-bottom: @baseLine * 2;
        }

        .heading {
            .font-size(30px);
        }

        .lead {
            .font-size(20px);
        }

        .content-primary {
            margin-top: @baseLine * 2;
        }
    }

    // Customize

    #customize .container {
        width: 320px - @baseLine;
        padding-left: (@baseLine / 2);
        padding-right: (@baseLine / 2);
    }

    // Privacy

    #privacy {
        .container {
            width: 320px - @baseLine;
            padding: (@baseLine * 2) (@baseLine / 2);
        }

        li {
            width: 300px;
        }

        #dnt {
            &:before {
                background-position: 121px top;
            }
        }

        #private-browsing {
            &:before {
                background-position: -271px top;
            }
        }

        #clear-history {
            &:before {
                background-position: -571px top;
            }
        }

        #guest-browsing {
            &:before {
                background-position: -871px top;
            }
        }
    }

    // Sync

    #sync {
        .container {
            width: 320px - @baseLine;
            padding: (@baseLine * 2) (@baseLine / 2);
        }

        .heading {
            .font-size(26px);
        }

        .lead {
            .font-size(18px);
        }
    }

    // Newsletter / Download

    #subscribe-download-wrapper h3 {
        .font-size(26px);
    }

    #footer-logo {
        display: none;
    }

    #download-content {
        float: none;
        width: auto;
    }

    #subscribe-wrapper.floating {
        .newsletter-form {
            input[type="email"] {
                width: 260px;
            }

            .form-submit {
                width: auto;
            }

            #footer_email_submit {
                width: 290px;
            }
        }
    }

    .newsletter-form input[type="email"] {
        width: 250px;
    }
}<|MERGE_RESOLUTION|>--- conflicted
+++ resolved
@@ -506,13 +506,10 @@
         list-style-type: none;
         vertical-align: top;
 
-<<<<<<< HEAD
-=======
         @media only screen and (max-width: @breakMobileLandscape) {
             padding: 0;
         }
 
->>>>>>> 90e6bfae
         &:before {
             display: block;
             // each icon in sprite is at left edge of 300px wide area
@@ -541,11 +538,7 @@
 
     #private-browsing {
         &:before {
-<<<<<<< HEAD
-            background-position: -261px top;
-=======
             background-position: -271px top;
->>>>>>> 90e6bfae
         }
     }
 
@@ -1003,11 +996,7 @@
             margin: 0 auto (@baseLine * 2) auto;
             padding-left: 0;
             padding-right: 0;
-<<<<<<< HEAD
-            width: 70%;
-=======
             width: 50%;
->>>>>>> 90e6bfae
         }
 
         #dnt {
@@ -1018,31 +1007,19 @@
 
         #private-browsing {
             &:before {
-<<<<<<< HEAD
-                background-position: -261px top;
-=======
                 background-position: -271px top;
->>>>>>> 90e6bfae
             }
         }
 
         #clear-history {
             &:before {
-<<<<<<< HEAD
-                background-position: -561px top;
-=======
                 background-position: -571px top;
->>>>>>> 90e6bfae
             }
         }
 
         #guest-browsing {
             &:before {
-<<<<<<< HEAD
-                background-position: -861px top;
-=======
                 background-position: -871px top;
->>>>>>> 90e6bfae
             }
         }
     }
