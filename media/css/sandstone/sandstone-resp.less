--- conflicted
+++ resolved
@@ -582,11 +582,7 @@
     margin: 1em 0 0;
 
     .row {
-<<<<<<< HEAD
-        width: @gridRowWidth + @gridGutterWidth;
-=======
         width: @widthDesktop - (@gridGutterWidth * 2);
->>>>>>> aea7893c
         margin: 0 auto;
         .clearfix;
     }
@@ -679,11 +675,7 @@
 
     #colophon {
         .row {
-<<<<<<< HEAD
-            width: @gridRowWidthTablet + @gridGutterWidth;
-=======
             width: @widthTablet - (@gridGutterWidth * 2);
->>>>>>> aea7893c
         }
         .footer-logo {
             .span_narrow(4);
@@ -842,12 +834,7 @@
     
     #colophon {
         .row {
-<<<<<<< HEAD
-            width: @gridRowWidthMobile + @gridGutterWidth;
-            padding: 0;
-=======
             width: @widthMobile - @gridGutterWidth;
->>>>>>> aea7893c
         }
         .footer-logo,
         .footer-license,
@@ -999,10 +986,6 @@
     #colophon {
         .row {
             width: @widthMobileLandscape - @gridGutterWidth;
-<<<<<<< HEAD
-            padding: 0;
-=======
->>>>>>> aea7893c
         }
     }
 
