--- conflicted
+++ resolved
@@ -156,12 +156,8 @@
         ),
         'common': (
             'js/libs/jquery-1.7.1.min.js',
-<<<<<<< HEAD
             'js/global.js',
-=======
-            'js/download.js',
             'js/footer-email-form.js',
->>>>>>> a766ed0a
         ),
         'expanders': (
             'js/mozilla-expanders.js',
