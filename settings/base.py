# Django settings file for bedrock.

import os

from django.utils.functional import lazy

from funfactory.settings_base import *

# Make file paths relative to settings.
ROOT = os.path.dirname(os.path.dirname(os.path.abspath(__file__)))
path = lambda *a: os.path.join(ROOT, *a)

# Language code for this installation. All choices can be found here:
# http://www.i18nguy.com/unicode/language-identifiers.html
LANGUAGE_CODE = 'en-US'

SESSION_COOKIE_SECURE = True

# Accepted locales
PROD_LANGUAGES = ('de', 'en-US', 'es', 'fr',)
DEV_LANGUAGES = list(DEV_LANGUAGES) + ['en-US']

DOTLANG_CACHE = 60

# Make this unique, and don't share it with anybody.
SECRET_KEY = '1iz#v0m55@h26^m6hxk3a7at*h$qj_2a$juu1#nv50548j(x1v'

TEMPLATE_DIRS = (
    path('templates'),
    path('locale')
)

TEMPLATE_CONTEXT_PROCESSORS = list(TEMPLATE_CONTEXT_PROCESSORS) + [
    'l10n_utils.context_processors.trans'
]

def JINJA_CONFIG():
    import jinja2
    from django.conf import settings
    config = {'extensions': ['tower.template.i18n', 'jinja2.ext.do',
                             'jinja2.ext.with_', 'jinja2.ext.loopcontrols',
                             'l10n_utils.template.l10n_blocks',
                             'l10n_utils.template.lang_blocks'],
              'finalize': lambda x: x if x is not None else ''}
    return config

# Bundles is a dictionary of two dictionaries, css and js, which list css files
# and js files that can be bundled together by the minify app.
MINIFY_BUNDLES = {
    'css': {
        'about': (
            'css/about.less',
        ),
        'b2g': (
            'css/b2g.less',
        ),
        'collusion': (
            'css/collusion.less',
        ),
        'common': (
            'css/sandstone/sandstone.less',
        ),
        'contribute': (
            'css/contribute.less',
        ),
        'channel': (
            'css/covehead/template.css',
            'css/covehead/content.css',
            'css/covehead/channel.css',
        ),
        'firefox': (
            'css/firefox/template.less',
        ),
        'firefox_central': (
            'css/sandstone/video.less',
            'css/firefox/central.less',
        ),
        'firefox_customize': (
            'css/sandstone/video.less',
            'css/firefox/customize.less',
        ),
        'firefox_features': (
            'css/sandstone/video.less',
            'css/firefox/features.less',
        ),
        'firefox_fx': (
            'css/firefox/fx.less',
        ),
        'firefox_geolocation': (
            'css/mozilla-expanders.less',
            'css/firefox/geolocation.less',
            'css/jquery/nyroModal.css'
        ),
        'firefox_happy': (
            'css/firefox/happy.less',
        ),
        'firefox_new': (
            'css/firefox/new.less',
        ),
        'firefox_organizations': (
            'css/firefox/organizations.less',
        ),
        'firefox_security': (
            'css/firefox/security.less',
        ),
        'firefox_speed': (
            'css/firefox/speed.less',
        ),
        'firefox_technology': (
            'css/firefox/technology.less',
            'css/firefox/technology-demos.css',
        ),
        'firefox_updates': (
            'css/mozilla-expanders.less',
            'css/firefox/update.less',
        ),
        'home': (
            'css/home.less',
        ),
        'marketplace': (
            'css/marketplace.less',
        ),
        'mission': (
            'css/sandstone/video.less',
            'css/mission.less',
        ),
        'mozilla_expanders': (
            'css/mozilla-expanders.less',
        ),
        'persona': (
            'css/persona.less',
        ),
        'privacy': (
            'css/privacy.less',
        ),
        'projects': (
            'css/projects.less',
        ),
        'sandstone_guide': (
            'css/sandstone-guide.less',
        ),
        'video': (
            'css/sandstone/video.less',
        ),
        'landing_devices': (
            'css/landing/devices.less',
            'css/firefox/template.less'
        ),
        'page_not_found': (
            'css/page-not-found.less',
        ),
    },
    'js': {
        'site': (
            'js/site.js', # this is automatically included on every page
        ),
        'collusion': (
            'js/collusion/d3.layout.js',
            'js/collusion/d3.geom.js',
            'js/collusion/collusion-addon.js',
            'js/collusion/demo.js',
            'js/collusion/graphrunner.js',
        ),
        'common': (
            'js/libs/jquery-1.7.1.min.js',
            'js/global.js',
            'js/footer-email-form.js',
        ),
        'contribute': (
            'js/contribute-page.js',
            'js/mozilla-input-placeholder.js',
            'js/mozilla-pager.js',
            'js/mozilla-video-tools.js',
        ),
        'expanders': (
            'js/mozilla-expanders.js',
        ),
        'firefox': (
            'js/libs/jquery-1.7.1.min.js',
            'js/global.js',
            'js/nav-main.js',
            'js/footer-email-form.js',
        ),
        'firefox_central': (
            'js/mozilla-video-tools.js',
            'js/firefox/central.js',
        ),
        'firefox_customize': (
            'js/mozilla-video-tools.js',
            'js/firefox/customize.js',
        ),
        'firefox_features': (
            'js/mozilla-video-tools.js',
            'js/firefox/features.js',
        ),
        'firefox_happy': (
            'js/libs/jquery-1.4.4.min.js',
            'js/libs/jquery-css-transform.js',
            'js/libs/jquery-animate-css-rotate-scale.js',
        ),
        'firefox_speed': (
            'js/libs/jquery-1.4.4.min.js',
            'js/libs/jquery-css-transform.js',
            'js/libs/jquery-animate-css-rotate-scale.js',
        ),
        'geolocation': (
            'js/libs/jquery-1.4.4.min.js',
            'js/libs/jquery.nyroModal.pack.js',
            'js/mozilla-expanders.js',
            'js/geolocation-demo.js',
            'js/footer-email-form.js',
        ),
        'pager': (
            'js/mozilla-pager.js',
        ),
        'video': (
            'js/mozilla-video-tools.js',
        ),
        'landing_devices': (
            'js/libs/jquery-1.4.4.min.js',
            'js/libs/jquery-css-transform.js',
            'js/libs/jquery-animate-css-rotate-scale.js',
            'js/global.js',
            'js/nav-main.js',
            'js/libs/jquery.cycle.all.js',
            'js/libs/jquery.ba-hashchange.min.js',
            'js/landing/devices.js'
        ),
    }
}

# Dynamically process LESS server-side? (usually true to local
# development)
LESS_PREPROCESS = False
LESS_BIN = 'lessc'

# Override this because we've moved settings into a directory
PROD_DETAILS_DIR = os.path.join(os.path.dirname(os.path.dirname(__file__)),
                                'lib/product_details_json')

MIDDLEWARE_CLASSES = (
    'funfactory.middleware.LocaleURLMiddleware',
    'multidb.middleware.PinningRouterMiddleware',
    'django.middleware.common.CommonMiddleware',
    'mozorg.middleware.NoVarySessionMiddleware',
    'django.contrib.auth.middleware.AuthenticationMiddleware',
    'session_csrf.CsrfMiddleware',  # Must be after auth middleware.
    'django.contrib.messages.middleware.MessageMiddleware',
    'commonware.middleware.FrameOptionsHeader',
    #'mobility.middleware.DetectMobileMiddleware',
    #'mobility.middleware.XMobileMiddleware',
    'mozorg.middleware.CacheMiddleware'
)

INSTALLED_APPS = (
    # Local apps
    'funfactory',  # Content common to most playdoh-based apps.
    'jingo_minify',
    'tower',  # for ./manage.py extract (L10n)

    # We need this so the jsi18n view will pick up our locale directory.
    ROOT_PACKAGE,

    # Django contrib apps
    'django.contrib.auth',
    'django_sha2',  # Load after auth to monkey-patch it.
    'django.contrib.contenttypes',
    'django.contrib.sessions',
    # 'django.contrib.sites',
    # 'django.contrib.messages',
    # Uncomment the next line to enable the admin:
    # 'django.contrib.admin',
    # Uncomment the next line to enable admin documentation:
    # 'django.contrib.admindocs',

    # Third-party apps, patches, fixes
    'commonware.response.cookies',
    'djcelery',
    'django_nose',
    'session_csrf',

    # L10n
    'product_details',

    # Local apps
    'l10n_example',  # DELETEME
    'b2g',
    'collusion',
    'firefox',
    'marketplace',
    'mozorg',
    'persona',
    'landing',
    'research',
    'privacy',

    # libs
    'l10n_utils',
<<<<<<< HEAD
)
=======
    'dotlang',
    'captcha',
]
>>>>>>> c3bb8102

## Auth
PWD_ALGORITHM = 'bcrypt'
HMAC_KEYS = {
    #'2011-01-01': 'cheesecake',
}

GMAP_API_KEY = ''

BASKET_URL = 'http://basket.mozilla.com'

# This prefixes /b/ on all URLs generated by `reverse` so that links
# work on the dev site while we have a mix of Python/PHP
FORCE_SLASH_B = False

# Locals with transitional download pages
LOCALES_WITH_TRANSITION = ['en-US', 'af', 'ar', 'ast', 'be', 'bg',
                           'bn-BD', 'bn-IN', 'ca', 'cs', 'cy', 'da',
                           'de', 'el', 'eo', 'es-AR', 'es-CL', 'es-ES',
                           'es-MX', 'et', 'eu', 'fa', 'fi', 'fr',
                           'fy-NL', 'ga-IE', 'gd', 'gl', 'gu-IN',
                           'he', 'hi-IN', 'hr', 'hu', 'hy-AM', 'id',
                           'is', 'it', 'ja', 'kk', 'kn', 'ko', 'ku',
                           'lt', 'lv', 'mk', 'ml', 'mr', 'nb-NO',
                           'nl', 'or', 'pa-IN', 'pl', 'pt-BR', 'pt-PT',
                           'rm', 'ro', 'ru', 'si', 'sk', 'sl', 'sq',
                           'sr', 'sv-SE', 'ta', 'ta-LK', 'te', 'th',
                           'tr', 'uk', 'vi', 'zh-CN', 'zh-TW'];

# reCAPTCHA keys
RECAPTCHA_PUBLIC_KEY = ''
RECAPTCHA_PRIVATE_KEY = ''<|MERGE_RESOLUTION|>--- conflicted
+++ resolved
@@ -296,13 +296,8 @@
 
     # libs
     'l10n_utils',
-<<<<<<< HEAD
-)
-=======
     'dotlang',
-    'captcha',
-]
->>>>>>> c3bb8102
+    'captcha')
 
 ## Auth
 PWD_ALGORITHM = 'bcrypt'
