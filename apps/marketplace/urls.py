from django.conf.urls.defaults import *
from views import marketplace, partners
<<<<<<< HEAD
from bedrock_util import secure_required

urlpatterns = patterns('',
    (r'^$', secure_required(marketplace)),
=======

urlpatterns = patterns('',
    (r'^$', marketplace),
>>>>>>> f5a76657
    (r'^partners/$', partners),
)<|MERGE_RESOLUTION|>--- conflicted
+++ resolved
@@ -1,14 +1,7 @@
 from django.conf.urls.defaults import *
 from views import marketplace, partners
-<<<<<<< HEAD
-from bedrock_util import secure_required
-
-urlpatterns = patterns('',
-    (r'^$', secure_required(marketplace)),
-=======
 
 urlpatterns = patterns('',
     (r'^$', marketplace),
->>>>>>> f5a76657
     (r'^partners/$', partners),
 )