--- conflicted
+++ resolved
@@ -1,24 +1,5 @@
 Thanks for your interest in getting involved with Mozilla.
 
-<<<<<<< HEAD
-Visual design is handled by our Creative team and we work on projects ranging from logos to marketing campaigns to websites to... well, just about anything and everything visual around here. If that sounds like something you’d like to be a part of, here are some next steps you can take:
-
-* Sign up for our Design mailing list: http://mail.mozilla.org/listinfo/design
-
-We’ll post projects and briefs here for you to work on, so please be sure to sign up, as this will be our main point of communication. To get started, introduce yourself and include a link to your portfolio, if you have one.
-
-* Follow us on Twitter: @mozcreative -
-
-We might post design work here as well, but we mostly use this as an information channel for topics related to Mozilla and design in general, including things we like and that inspire us.
-
-* Learn more on the wiki: http://wiki.mozilla.org/Design -
-
-Find out about the kinds of projects you can contribute to as well as links to other resources. We’ll update it periodically, so please check back often.
-
-If you have questions or comments about any of this, please feel free to write back.
-=======
 Visual design is handled by our Creative team and we work on projects ranging
 from logos to marketing campaigns to websites to... well, just about anything
 and everything visual around here. If that sounds like something you’d like to
@@ -41,6 +22,5 @@
 
 If you have questions or comments about any of this, please feel free to write
 back.
->>>>>>> 0896c7f8
 
 — The Creative Team