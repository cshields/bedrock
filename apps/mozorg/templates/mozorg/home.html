--- conflicted
+++ resolved
@@ -80,33 +80,11 @@
       </a>
     </div>
 
-<<<<<<< HEAD
-    <div class="pager-page" id="promo-android">
-      <script>// <![CDATA[
-      document.getElementById('promo-android').id = 'page-promo-android';
-      // ]]></script>
-      <a href="{{ php_url('/mobile/') }}?WT.mc_id=moandroid&amp;WT.mc_ev=click" class="container">
-        <img src="{{ media('img/home/promo-android.jpg') }}" alt="Firefox for Android artwork">
-        <div>
-          <h3>Get the mobile browser that’s got your back.</h3>
-          <p>Get Firefox for Android&nbsp;»</p>
-        </div>
-      </a>
-    </div>
-  </div>
-
-  <ul class="pager-tabs">
-    <li id="tab-beta"><a href="#p1">●</a></li>
-    <li id="tab-flicks"><a href="#p2">●</a></li>
-    <li id="tab-affiliates"><a href="#p3">●</a></li>
-  </ul>
-=======
     <ul class="pager-tabs">
       <li><a href="#p1">●</a></li>
       <li><a href="#p2">●</a></li>
       <li><a href="#p3">●</a></li>
     </ul>
->>>>>>> cbc574b5
 
 </section>
 
